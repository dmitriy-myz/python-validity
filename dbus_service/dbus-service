--- conflicted
+++ resolved
@@ -27,14 +27,9 @@
 from validitysensor.tls import tls
 from validitysensor.usb import usb
 from validitysensor.sid import sid_from_string
-<<<<<<< HEAD
-from validitysensor.db import subtype_to_string, db
-from validitysensor.sensor import sensor, reboot, RebootException
-from validitysensor.winbio_constants import finger_ids
-=======
 from validitysensor.db import subtype_to_string, db, SidIdentity, User
 from validitysensor.sensor import sensor, RebootException
->>>>>>> bc3cee30
+from validitysensor.winbio_constants import finger_ids
 
 GLib.threads_init()
 
@@ -146,19 +141,15 @@
                          out_signature='')
     def EnrollStart(self, user, finger_name):
         logging.debug('In EnrollStart %s for %s' % (finger_name, user))
-<<<<<<< HEAD
-        pw=pwd.getpwnam(user)
-        uid=pw.pw_uid
 
         # left-ring-finger => LH
         hand = 'LH' if finger_name[0] == 'l' else 'RH'
         # left-ring-finger => RING_FINGER
         generic_finger = '_'.join(finger_name.split('-')[1:]).upper()
         winbio_name = 'WINBIO_ANSI_381_POS_' + hand + '_' + generic_finger
-=======
 
         usr = self.user2identity(user)
->>>>>>> bc3cee30
+        index = finger_ids.get(winbio_name, None)
 
         def update_cb(rsp, e):
             if e is not None:
@@ -168,11 +159,7 @@
 
         def run():
             try:
-<<<<<<< HEAD
-                sensor.enroll(uid2identity(uid), index, update_cb)
-=======
-                sensor.enroll(usr, 0xf5, update_cb)  # TODO parse the finger name
->>>>>>> bc3cee30
+                sensor.enroll(usr, index, update_cb)
                 self.EnrollStatus('enroll-completed', True)
             except usb_core.USBError as e:
                 logging.exception(e)
@@ -182,10 +169,8 @@
                 logging.exception(e)
                 self.EnrollStatus('enroll-failed', True)
 
-<<<<<<< HEAD
-        index = finger_ids.get(winbio_name, None)
         if index == None:
-            logging.error(
+            logging.exception(
                 'Unknown finger name passed to enroll? ' +
                 finger_name + ' (' + winbio_name + ')'
             )
@@ -194,12 +179,6 @@
             thread = Thread(target=run)
             thread.daemon = True
             thread.start()
-        
-=======
-        thread = Thread(target=run)
-        thread.daemon = True
-        thread.start()
->>>>>>> bc3cee30
 
     @dbus.service.signal(dbus_interface=INTERFACE_NAME, signature='sb')
     def VerifyStatus(self, result, done):
